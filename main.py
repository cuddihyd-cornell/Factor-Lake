--- conflicted
+++ resolved
@@ -10,11 +10,7 @@
     rdata = load_data()
     
     ### Optional: Filter out fossil fuel-related industries ###
-<<<<<<< HEAD
     restrict_fossil_fuels = get_fossil_fuel_restriction()  # Prompt user for restriction
-=======
-    restrict_fossil_fuels = get_fossil_fuel_restriction()  # already defined in your code
->>>>>>> 6c09bc18
     if restrict_fossil_fuels:
         excluded_industries = [
             "Integrated Oil",
