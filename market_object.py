import pandas as pd
import numpy as np
<<<<<<< HEAD
from supabase_client import create_supabase_client
import os

### CREATING FUNCTION TO LOAD DATA ###
def load_data(restrict_fossil_fuels=False, use_supabase=True, table_name='All'):
    """
    Load market data from either Supabase or Excel file (fallback).
    
    Args:
        restrict_fossil_fuels (bool): Whether to exclude fossil fuel companies
        use_supabase (bool): If True, use Supabase; if False, use Excel fallback
        table_name (str): Name of Supabase table containing market data
    
    Returns:
        pandas.DataFrame: Market data
    """
    
    if use_supabase:
        try:
            # Create Supabase client
            client = create_supabase_client()
            
            # Load data from Supabase
            rdata = client.load_market_data(
                table_name=table_name,
                restrict_fossil_fuels=restrict_fossil_fuels
            )
            
            if rdata.empty:
                print("Warning: No data loaded from Supabase. Check your table and connection.")
                return rdata
            
            # Standardize column names to match existing code expectations
            rdata = _standardize_column_names(rdata)

            print(f"Successfully loaded {len(rdata)} records from Supabase")
            # Quick sanity check: distribution by Year after standardization
            if 'Year' in rdata.columns:
                try:
                    year_counts = rdata['Year'].value_counts().sort_index()
                    # Print a compact summary
                    print("Rows per Year (Supabase):", ", ".join([f"{int(y)}: {int(c)}" for y, c in year_counts.items()]))
                except Exception:
                    pass
            return rdata
            
        except Exception as e:
            print(f"Error loading from Supabase: {e}")
            print("Falling back to Excel file...")
            use_supabase = False
    
    if not use_supabase:
        # Fallback to Excel file (original implementation)
        file_path = '/content/drive/My Drive/Cayuga Fund Factor Lake/FR2000 Annual Quant Data FOR RETURN SIMULATION.xlsx'
        
        try:
            rdata = pd.read_excel(file_path, sheet_name='Data', header=2, skiprows=[3, 4])
            
            # Strip whitespace from column names and remove duplicates
            rdata.columns = rdata.columns.str.strip()
            rdata = rdata.loc[:, ~rdata.columns.duplicated(keep='first')]

            # Add 'Ticker' column if missing
            if 'Ticker' not in rdata.columns and 'Ticker-Region' in rdata.columns:
                rdata['Ticker'] = rdata['Ticker-Region'].str.split('-').str[0].str.strip()

            # Apply sector restriction logic
            if restrict_fossil_fuels:
                industry_col = 'FactSet Industry'
                if industry_col in rdata.columns:
                    rdata[industry_col] = rdata[industry_col].astype(str).str.lower()
                    fossil_keywords = ['oil', 'gas', 'coal', 'energy', 'fossil']
                    mask = rdata[industry_col].apply(lambda x: not any(kw in x for kw in fossil_keywords))
                    rdata = rdata[mask]
                else:
                    print("Warning: 'FactSet Industry' column not found. Fossil fuel filtering skipped.")

            # Ensure 'Year' column is present
            if 'Year' not in rdata.columns and 'Date' in rdata.columns:
                rdata['Year'] = pd.to_datetime(rdata['Date']).dt.year

            # Filter out rows with missing essential data (same as Supabase filtering)
            rdata = _filter_essential_data(rdata)
            
            print(f"Successfully loaded {len(rdata)} records from Excel file after filtering")
            return rdata
            
        except Exception as e:
            print(f"Error loading Excel file: {e}")
            raise


def _standardize_column_names(df):
    """
    Standardize column names from Supabase to match existing code expectations.
    Converts snake_case (typical in databases) to the format expected by existing code.
    """
    # Import column mapping from config
    try:
        from config import COLUMN_DISPLAY_NAMES
        column_mapping = COLUMN_DISPLAY_NAMES
    except ImportError:
        # Fallback mapping if config is not available
        column_mapping = {
            # Core columns
            'id': 'ID',
            'security_name': 'Security Name',
            'ticker_region': 'Ticker-Region',
            'russell_2000_port_weight': 'Russell 2000 Port. Weight',
            'ending_price': 'Ending Price',
            'market_capitalization': 'Market Capitalization',
            'date': 'Date',
            'year': 'Year',
            'ticker': 'Ticker',
            'factset_industry': 'FactSet Industry',
            'scotts_sector_5': "Scott's Sector (5)",
            
            # Factor columns
            'roe_using_9_30_data': 'ROE using 9/30 Data',
            'roa_using_9_30_data': 'ROA using 9/30 Data',
            'momentum_12m_pct': '12-Mo Momentum %',
            'momentum_6m_pct': '6-Mo Momentum %',
            'momentum_1m_pct': '1-Mo Momentum %',
            'price_to_book_using_9_30_data': 'Price to Book Using 9/30 Data',
            'next_fy_earns_p': 'Next FY Earns/P',
            'price_vol_1yr_pct': '1-Yr Price Vol %',
            'accruals_assets': 'Accruals/Assets',
            'roa_pct': 'ROA %',
            'asset_growth_1yr_pct': '1-Yr Asset Growth %',
            'capex_growth_1yr_pct': '1-Yr CapEX Growth %',
            'book_price': 'Book/Price',
            'next_year_return_pct': "Next-Year's Return %",
            'next_year_active_return_pct': "Next-Year's Active Return %",
            
            # Additional financial columns
            'ni_millions': 'NI, $Millions',
            'opcf_millions': 'OpCF, $Millions',
            'latest_assets_millions': 'Latest Assets, $Millions',
            'prior_year_assets_millions': "Prior Year's Assets, $Millions",
            'book_value_per_share': 'Book Value Per Share $',
            'capex_millions': 'CapEx, $Millions',
            'prior_year_capex_millions': "Prior Year's CapEx, $Millions",
            'earnings_surprise_pct': 'Earnings Surprise %',
            'earnings_reported_last': 'Earnings Reported Last',
            'avg_daily_3mo_volume_mills': 'Avg Daily 3-Mo Volume Mills $'
        }
    
    # Apply column name mapping
    df = df.rename(columns=column_mapping)
    
    # Ensure required columns exist (with fallback logic)
    if 'Ticker' not in df.columns:
        if 'Ticker-Region' in df.columns:
            df['Ticker'] = df['Ticker-Region'].str.split('-').str[0].str.strip()
        elif 'ticker_region' in df.columns:
            df['Ticker'] = df['ticker_region'].str.split('-').str[0].str.strip()
    
    if 'Year' not in df.columns:
        if 'Date' in df.columns:
            df['Year'] = pd.to_datetime(df['Date']).dt.year
        elif 'date' in df.columns:
            df['Year'] = pd.to_datetime(df['date']).dt.year
    
    # Ensure Ticker-Region exists if we have ticker_region in lowercase
    if 'Ticker-Region' not in df.columns and 'ticker_region' in df.columns:
        df['Ticker-Region'] = df['ticker_region']
    
    return df


def _filter_essential_data(df):
    """
    Filter out rows with missing essential data like pricing information.
    """
    if df.empty:
        return df
        
    initial_count = len(df)
    
    # Remove rows where Ending Price is missing or invalid
    if 'Ending Price' in df.columns:
        df = df[df['Ending Price'].notna() & (df['Ending Price'] > 0)]
    
    # Remove rows where Ticker is missing
    if 'Ticker' in df.columns:
        df = df[df['Ticker'].notna() & (df['Ticker'] != '') & (df['Ticker'] != '--')]
    elif 'Ticker-Region' in df.columns:
        df = df[df['Ticker-Region'].notna() & (df['Ticker-Region'] != '') & (df['Ticker-Region'] != '--')]
    
    # Remove rows where Date/Year is missing
    if 'Year' in df.columns:
        df = df[df['Year'].notna()]
    elif 'Date' in df.columns:
        df = df[df['Date'].notna()]
    
    filtered_count = len(df)
    removed_count = initial_count - filtered_count
    
    if removed_count > 0:
        print(f"Filtered out {removed_count} rows with missing essential data (price, ticker, or date)")
    
    return df

=======
from supabase import create_client
from dotenv import load_dotenv
import os

# Load .env from repo folder
load_dotenv("/content/Factor-Lake/.env")

SUPABASE_URL = os.getenv("SUPABASE_URL")
SUPABASE_KEY = os.getenv("SUPABASE_KEY")

supabase = create_client(SUPABASE_URL, SUPABASE_KEY)

### CREATING FUNCTION TO LOAD DATA ###
def load_data(restrict_fossil_fuels=False):
    # Fetch data from Supabase
    response = supabase.table("FR2000 Annual Quant Data").select("*").execute()
    rdata = pd.DataFrame(response.data)
    # 🔍 Add this line to inspect the columns
    print("Supabase columns:", rdata.columns.tolist())

    # Strip whitespace from column names and remove duplicates
    rdata.columns = rdata.columns.str.strip()
    rdata = rdata.loc[:, ~rdata.columns.duplicated(keep='first')]
    # Add 'Ticker' column if missing
    if 'Ticker' not in rdata.columns and 'Ticker-Region' in rdata.columns:
        rdata['Ticker'] = rdata['Ticker-Region'].str.split('-').str[0].str.strip()

    # Apply sector restriction logic
    if restrict_fossil_fuels:
        industry_col = 'FactSet Industry'
        if industry_col in rdata.columns:
            rdata[industry_col] = rdata[industry_col].astype(str).str.lower()
            fossil_keywords = ['oil', 'gas', 'coal', 'energy', 'fossil']
            mask = rdata[industry_col].apply(lambda x: not any(kw in x for kw in fossil_keywords))
            rdata = rdata[mask]
        else:
            print("Warning: 'FactSet Industry' column not found. Fossil fuel filtering skipped.")

    # Ensure 'Year' column is present
    if 'Year' not in rdata.columns and 'Date' in rdata.columns:
        rdata['Year'] = pd.to_datetime(rdata['Date']).dt.year

    return rdata
>>>>>>> 2a93afd5

class MarketObject():
    def __init__(self, data, t, verbosity=1):
        """
        data(DataFrame): Market data with columns like 'Ticker', 'Ending Price', etc.
        t (int): Year of market data.
        verbosity (int): Controls level of printed output. 0 = silent, 1 = normal, 2+ = verbose.
        """
        # Remove duplicated column names
        data.columns = data.columns.str.strip()
        data = data.loc[:, ~data.columns.duplicated(keep='first')]

        # Ensure 'Ticker' and 'Year' columns are present
        if 'Ticker' not in data.columns and 'Ticker-Region' in data.columns:
            data['Ticker'] = data['Ticker-Region'].str.split('-').str[0].str.strip()
        if 'Year' not in data.columns and 'Date' in data.columns:
            data['Year'] = pd.to_datetime(data['Date']).dt.year

        # Define relevant columns
        available_factors = [
            'ROE using 9/30 Data', 'ROA using 9/30 Data', '12-Mo Momentum %', '1-Mo Momentum %',
            'Price to Book Using 9/30 Data', 'Next FY Earns/P', '1-Yr Price Vol %', 'Accruals/Assets',
            'ROA %', '1-Yr Asset Growth %', '1-Yr CapEX Growth %', 'Book/Price',
            "Next-Year's Return %", "Next-Year's Active Return %"
        ]
        keep_cols = ['Ticker', 'Ending Price', 'Year', '6-Mo Momentum %'] + available_factors

        # Filter and clean data
        data = data[[col for col in keep_cols if col in data.columns]].copy()
        data.replace({'--': None, 'N/A': None, '#N/A': None, '': None}, inplace=True)
        
        # Convert numeric columns to proper numeric types
        numeric_columns = ['Ending Price'] + [col for col in available_factors if col in data.columns]
        for col in numeric_columns:
            if col in data.columns:
                data[col] = pd.to_numeric(data[col], errors='coerce')

        # Set 'Ticker' as the index for faster lookups
        data.set_index('Ticker', inplace=True)

        self.stocks = data
        self.t = t
        self.verbosity = verbosity

    def get_price(self, ticker):
        try:
            price = self.stocks.at[ticker, 'Ending Price']
            # Check if price is valid (not NaN, not None, and positive)
            if pd.isna(price) or price is None or price <= 0:
                if self.verbosity >= 2:
                    print(f"{ticker} - invalid price ({price}) for {self.t} - SKIPPING")
                return None
            return price
        except KeyError:
            if self.verbosity >= 2:
                print(f"{ticker} - not found in market data for {self.t} - SKIPPING")
            return None<|MERGE_RESOLUTION|>--- conflicted
+++ resolved
@@ -1,6 +1,5 @@
 import pandas as pd
 import numpy as np
-<<<<<<< HEAD
 from supabase_client import create_supabase_client
 import os
 
@@ -204,7 +203,6 @@
     
     return df
 
-=======
 from supabase import create_client
 from dotenv import load_dotenv
 import os
@@ -248,7 +246,6 @@
         rdata['Year'] = pd.to_datetime(rdata['Date']).dt.year
 
     return rdata
->>>>>>> 2a93afd5
 
 class MarketObject():
     def __init__(self, data, t, verbosity=1):
