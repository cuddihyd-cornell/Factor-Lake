--- conflicted
+++ resolved
@@ -5,15 +5,11 @@
 from factors_doc import FACTOR_DOCS
 from factor_utils import normalize_series
 
-<<<<<<< HEAD
 import math
 
 
 def calculate_holdings(factor, aum, market, restrict_fossil_fuels=False, top_pct=10, which='top'):
     # Apply sector restrictions if enabled
-=======
-def calculate_holdings(factor, aum, market, restrict_fossil_fuels=False):
->>>>>>> e290476e
     if restrict_fossil_fuels:
         industry_col = 'FactSet Industry'
         if industry_col in market.stocks.columns:
@@ -47,7 +43,6 @@
     if len(factor_values) == 0:
         return Portfolio(name=f"Portfolio_{market.t}")
 
-<<<<<<< HEAD
     # Select the top or bottom `top_pct`% of securities (default 10%)
     n_select = max(1, math.floor(len(sorted_securities) * (top_pct / 100.0))) if sorted_securities else 0
     if n_select == 0:
@@ -58,10 +53,6 @@
         else:
             # bottom: take the weakest n_select securities
             selected = sorted_securities[-n_select:]
-=======
-    sorted_securities = sorted(factor_values.items(), key=lambda x: x[1], reverse=True)
-    top_10_percent = sorted_securities[:max(1, len(sorted_securities) // 10)]
->>>>>>> e290476e
 
     portfolio_new = Portfolio(name=f"Portfolio_{market.t}")
     equal_investment = aum / len(selected) if selected else 0
