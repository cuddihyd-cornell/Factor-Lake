# Factor-Lake

<<<<<<< HEAD
**Interactive Factor-Based Portfolio Analysis Tool**

[![Open In Colab](https://colab.research.google.com/assets/colab-badge.svg)](https://colab.research.google.com/github/FMDX-7/Factor-Lake_2/blob/main/colab_setup.ipynb)

## Quick Start

### Run on Google Colab (No Installation Required)
**Click the badge above** or see [Colab Instructions](COLAB_INSTRUCTIONS.md)

### Run Locally
```bash
# Install dependencies
pip install -r requirements.txt

# Run the app
python run_streamlit.py
```

Open http://localhost:8501 in your browser

## Features

- **Factor Selection**: 13+ investment factors (Momentum, Value, Quality, Growth, Profitability)
- **ESG Filters**: Exclude fossil fuel companies
- **Sector Filters**: Focus on specific industries
- **Backtesting**: Historical performance from 2002-2023
- **Benchmark Comparison**: Compare vs Russell 2000
- **Interactive Charts**: Visualize portfolio growth
- **Export Results**: Download performance data as CSV

## Project Structure

```
Factor-Lake_2/
├── src/                    # Source code
├── streamlit_app.py        # Web interface
├── colab_setup.ipynb       # Google Colab notebook
├── requirements.txt        # Dependencies
└── README.md
```

## Documentation

- [Colab Instructions](COLAB_INSTRUCTIONS.md) - Run on Google Colab
- [Streamlit Styling Guide](STREAMLIT_STYLING_GUIDE.md) - Customize the interface
- [Supabase Setup](SUPABASE_SETUP.md) - Database configuration

## Contributing

See [CONTRIBUTING.md](CONTRIBUTING.md) for contribution guidelines.

## License

See LICENSE file for details.
 
=======
A factor-investing research toolkit with a Streamlit UI and a test suite. The codebase now follows a src/ layout.

## Project layout

- `src/` — application and library code (canonical source)
- `UnitTests/` — test suite (pytest)
- `Visualizations/` — plotting utilities used by the app
- `scripts/` — CI helpers for security scans (bandit, safety)
- `streamlit_app.py` — Streamlit UI entrypoint
- `streamlit.py` — convenience launcher for Streamlit

Notable cleanup: duplicate modules previously at the repository root have been removed in favor of `src/`. Import from `src` explicitly, e.g. `from src.market_object import load_data`.

## Quick start

1) Install dependencies

```pwsh
pip install -r requirements.txt
```

2) Run tests

```pwsh
pytest -q
```

3) Launch Streamlit app

```pwsh
python .\app\streamlit.py
```

The app will open in your browser. If you want to run the Streamlit module directly:

```pwsh
python -m streamlit run .\app\streamlit_app.py
```

## Imports

Always import code from `src`:

- Library usage: `from src.calculate_holdings import rebalance_portfolio`
- CLI/UI usage: `python .\streamlit.py`

## Notes

- Tests add the project root to `sys.path`. Test imports have been updated to use `src.*` to avoid ambiguity.
- Streamlit app already prepends `src/` to sys.path for convenience.
>>>>>>> 75055938
<|MERGE_RESOLUTION|>--- conflicted
+++ resolved
@@ -1,110 +1,99 @@
 # Factor-Lake
 
-<<<<<<< HEAD
-**Interactive Factor-Based Portfolio Analysis Tool**
+An interactive factor-investing research toolkit with a Streamlit UI, Supabase data integration, and a pytest test suite. The codebase uses a modern `src/` layout and a cleaned UX.
 
-[![Open In Colab](https://colab.research.google.com/assets/colab-badge.svg)](https://colab.research.google.com/github/FMDX-7/Factor-Lake_2/blob/main/colab_setup.ipynb)
+[![Open In Colab](https://colab.research.google.com/assets/colab-badge.svg)](https://colab.research.google.com/github/cuddihyd-cornell/Factor-Lake/blob/revamped_ux/colab_setup.ipynb)
 
 ## Quick Start
 
-### Run on Google Colab (No Installation Required)
-**Click the badge above** or see [Colab Instructions](COLAB_INSTRUCTIONS.md)
+### Option A: Google Colab (no local setup)
+Click the badge above or open `colab_setup.ipynb` and run all cells. It will clone the `revamped_ux` branch and launch the app via ngrok.
 
-### Run Locally
-```bash
-# Install dependencies
+### Option B: Local Environment
+```pwsh
+git clone https://github.com/cuddihyd-cornell/Factor-Lake.git
+cd Factor-Lake
+git checkout revamped_ux
 pip install -r requirements.txt
+python .\app\streamlit.py
+```
+Then open http://localhost:8501
 
-# Run the app
-python run_streamlit.py
+### Run the App with Raw Streamlit
+```pwsh
+python -m streamlit run .\app\streamlit_app.py
 ```
 
-Open http://localhost:8501 in your browser
-
-## Features
-
-- **Factor Selection**: 13+ investment factors (Momentum, Value, Quality, Growth, Profitability)
-- **ESG Filters**: Exclude fossil fuel companies
-- **Sector Filters**: Focus on specific industries
-- **Backtesting**: Historical performance from 2002-2023
-- **Benchmark Comparison**: Compare vs Russell 2000
-- **Interactive Charts**: Visualize portfolio growth
-- **Export Results**: Download performance data as CSV
-
-## Project Structure
-
-```
-Factor-Lake_2/
-├── src/                    # Source code
-├── streamlit_app.py        # Web interface
-├── colab_setup.ipynb       # Google Colab notebook
-├── requirements.txt        # Dependencies
-└── README.md
-```
-
-## Documentation
-
-- [Colab Instructions](COLAB_INSTRUCTIONS.md) - Run on Google Colab
-- [Streamlit Styling Guide](STREAMLIT_STYLING_GUIDE.md) - Customize the interface
-- [Supabase Setup](SUPABASE_SETUP.md) - Database configuration
-
-## Contributing
-
-See [CONTRIBUTING.md](CONTRIBUTING.md) for contribution guidelines.
-
-## License
-
-See LICENSE file for details.
- 
-=======
-A factor-investing research toolkit with a Streamlit UI and a test suite. The codebase now follows a src/ layout.
-
-## Project layout
-
-- `src/` — application and library code (canonical source)
-- `UnitTests/` — test suite (pytest)
-- `Visualizations/` — plotting utilities used by the app
-- `scripts/` — CI helpers for security scans (bandit, safety)
-- `streamlit_app.py` — Streamlit UI entrypoint
-- `streamlit.py` — convenience launcher for Streamlit
-
-Notable cleanup: duplicate modules previously at the repository root have been removed in favor of `src/`. Import from `src` explicitly, e.g. `from src.market_object import load_data`.
-
-## Quick start
-
-1) Install dependencies
-
-```pwsh
-pip install -r requirements.txt
-```
-
-2) Run tests
-
+### Run Tests
 ```pwsh
 pytest -q
 ```
 
-3) Launch Streamlit app
+## Features
 
-```pwsh
-python .\app\streamlit.py
+- Clean factor selection (13 core factors: Momentum, Value, Quality, Growth, Profitability)
+- ESG exclusion (fossil fuel filter)
+- Sector filtering (5-sector classification)
+- Supabase data loading (table selectable, column normalization)
+- Excel/CSV fallback for offline use
+- Annual rebalancing backtest (2002–2023)
+- Benchmark comparison vs Russell 2000
+- Performance metrics: CAGR, yearly returns, drawdown, Sharpe, Information Ratio, win rate
+- Downloadable performance table
+
+## Project Layout
+
+```
+Factor-Lake/
+├── app/                    # Streamlit entrypoints
+│   ├── streamlit.py        # Convenience launcher
+│   └── streamlit_app.py    # Main UI
+├── src/                    # Library & core logic
+│   ├── market_object.py
+│   ├── calculate_holdings.py
+│   ├── factor_function.py
+│   ├── portfolio.py
+│   ├── sector_selection.py
+│   ├── supabase_client.py
+│   └── ...
+├── Visualizations/         # Plot helpers
+├── UnitTests/              # Pytest suite
+├── scripts/                # CI / helper scripts
+├── DOCS/                   # Supplementary documentation
+├── colab_setup.ipynb       # Colab notebook
+├── requirements.txt
+└── README.md
 ```
 
-The app will open in your browser. If you want to run the Streamlit module directly:
+## Import Conventions
 
-```pwsh
-python -m streamlit run .\app\streamlit_app.py
+Always import from `src`:
+```python
+from src.market_object import load_data
+from src.calculate_holdings import rebalance_portfolio
 ```
 
-## Imports
+In Streamlit UI we ensure `src` is on `sys.path`.
 
-Always import code from `src`:
+## Documentation
 
-- Library usage: `from src.calculate_holdings import rebalance_portfolio`
-- CLI/UI usage: `python .\streamlit.py`
+- `DOCS/STREAMLIT_README.md` – UI overview
+- `DOCS/STREAMLIT_STYLING_GUIDE.md` – Styling / customization
+- `DOCS/SUPABASE_SETUP.md` – Environment & table notes
+- `DOCS/REORGANIZATION_SUMMARY.md` – Refactor rationale
+- `DOCS/CONTRIBUTING.md` – Contribution guidelines
 
-## Notes
+## Contributing
 
-- Tests add the project root to `sys.path`. Test imports have been updated to use `src.*` to avoid ambiguity.
-- Streamlit app already prepends `src/` to sys.path for convenience.
->>>>>>> 75055938
+1. Create a feature branch from `revamped_ux`
+2. Add/modify tests in `UnitTests/`
+3. Run `pytest -q` to verify
+4. Submit a PR describing UX/data impacts
+
+## License
+
+See `LICENSE` for details.
+
+## Status
+
+`revamped_ux` branch integrates the improved Streamlit UX and data normalization pipeline migrated from the Factor-Lake_2 prototype.
