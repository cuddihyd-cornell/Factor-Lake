--- conflicted
+++ resolved
@@ -1,15 +1,16 @@
 __pycache__/
 *.pyc
 scripts/extract_functions.py
-<<<<<<< HEAD
 
 # Environment variables (IMPORTANT - contains secrets!)
 .env
 .env.local
+app/.env
 
-# Streamlit
+# Streamlit local config & secrets
 .streamlit/
 *.streamlit/
+.streamlit/secrets.toml
 
 # Coverage reports
 htmlcov/
@@ -22,21 +23,29 @@
 ENV/
 .venv/
 
-# IDE
+# IDE/editor
 .vscode/
 .idea/
 *.swp
 *.swo
 
-# OS
+# OS metadata
 .DS_Store
 Thumbs.db
 
-# Data files (if you don't want to commit large data)
+# Data files (avoid committing large raw data)
 *.xlsx
 *.csv
 data/
-=======
-.streamlit/secrets.toml
-app/.env
->>>>>>> 75055938
+
+# Jupyter / Colab checkpoints
+.ipynb_checkpoints/
+
+# Mypy / pytest caches
+.mypy_cache/
+.pytest_cache/
+
+# Build artifacts (if any appear later)
+dist/
+build/
+*.egg-info/